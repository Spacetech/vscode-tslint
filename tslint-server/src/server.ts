--- conflicted
+++ resolved
@@ -6,10 +6,7 @@
 import * as minimatch from 'minimatch';
 import * as server from 'vscode-languageserver';
 import * as fs from 'fs';
-<<<<<<< HEAD
-=======
 import * as autofix from './tslintAutoFix';
->>>>>>> e565ac3c
 import { Delayer } from './delayer'
 
 // Settings as defined in VS Code
@@ -85,11 +82,7 @@
 
 let linter: typeof Lint.Linter = null;
 
-<<<<<<< HEAD
-let validationDelayer: { [uri: string]: Delayer<void>; } = {};
-=======
 let validationDelayer: Map<Delayer<void>> = Object.create(null); // key is the URI of the document
->>>>>>> e565ac3c
 
 let tslintNotFound =
 	`Failed to load tslint library. Please install tslint in your workspace
