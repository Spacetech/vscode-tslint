{
	"name": "tslint-server",
	"version": "0.2.0",
	"description": "TSLint Linter Server",
	"engines": {
		"node": "*"
	},
	"private": true,
	"dependencies": {
		"minimatch": "^3.0.0",
<<<<<<< HEAD
		"vscode-languageserver": "^2.0.0",
=======
			"vscode-languageserver": "^2.0.0",
>>>>>>> 2120c57f
		"semver": "^5.1.0"
	},
	"devDependencies": {
		"typescript": "^1.8.9"
	},
	"scripts": {
		"compile": "installServerIntoExtension ../tslint ./package.json ./src/tsconfig.json && tsc -p ./src",
		"watch": "installServerIntoExtension ../tslint ./package.json ./src/tsconfig.json && tsc --watch -p ./src"
	}
}<|MERGE_RESOLUTION|>--- conflicted
+++ resolved
@@ -8,11 +8,7 @@
 	"private": true,
 	"dependencies": {
 		"minimatch": "^3.0.0",
-<<<<<<< HEAD
 		"vscode-languageserver": "^2.0.0",
-=======
-			"vscode-languageserver": "^2.0.0",
->>>>>>> 2120c57f
 		"semver": "^5.1.0"
 	},
 	"devDependencies": {
